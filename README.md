--- conflicted
+++ resolved
@@ -1,5 +1,3 @@
-<<<<<<< HEAD
-=======
 The **ProfOlaf** tool was built to help researchers with literature **snowballing**. It lets you define a reusable search configuration (time window, source/venue filters, paths, optional proxy). It ingests seed titles from structured or plain-text inputs, queries scholarly sources, and normalizes records.
 It stores initial results and “seen” items in your data store, with progress reporting and request throttling to minimize rate limits.
 
@@ -578,5 +576,4 @@
   
 
 
->>>>>>> 567f8a96
-
+
